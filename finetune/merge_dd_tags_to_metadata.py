--- conflicted
+++ resolved
@@ -9,23 +9,19 @@
 
 
 def main(args):
-<<<<<<< HEAD
-  image_paths = glob.glob(os.path.join(args.train_data_dir, "*.jpg")) + glob.glob(os.path.join(args.train_data_dir, "*.jpeg")) + \
-      glob.glob(os.path.join(args.train_data_dir, "*.png")) + glob.glob(os.path.join(args.train_data_dir, "*.webp"))
-=======
-  
   image_paths = None
   train_data_dir_path = Path(args.train_data_dir)
   if args.recursive:
     image_paths = list(train_data_dir_path.rglob('*.jpg')) + \
+                  list(train_data_dir_path.rglob('*.jpeg')) + \
                   list(train_data_dir_path.rglob('*.png')) + \
                   list(train_data_dir_path.rglob('*.webp')) 
   else:
     image_paths = list(train_data_dir_path.glob('*.jpg')) + \
+                  list(train_data_dir_path.glob('*.jpeg')) + \
                   list(train_data_dir_path.glob('*.png')) + \
                   list(train_data_dir_path.glob('*.webp')) 
 
->>>>>>> 9abbee06
   print(f"found {len(image_paths)} images.")
 
   if args.in_json is None and Path(args.out_json).is_file():
